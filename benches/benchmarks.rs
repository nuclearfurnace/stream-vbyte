--- conflicted
+++ resolved
@@ -108,11 +108,7 @@
 
     decoded.resize(nums.len(), 0);
     b.iter(|| {
-<<<<<<< HEAD
-        stream_vbyte::decode::<Scalar>(&encoded[0..bytes_written], nums.len(), &mut decoded);
-=======
         stream_vbyte::decode::<D>(&encoded[0..bytes_written], nums.len(), &mut decoded);
->>>>>>> 8949497d
     });
 }
 
